/*  =========================================================================
    sphactor_node -

    Copyright (c) the Contributors as noted in the AUTHORS file.

    This file is part of Zyre, an open-source framework for proximity-based
    peer-to-peer applications -- See http://zyre.org.

    This Source Code Form is subject to the terms of the Mozilla Public
    License, v. 2.0. If a copy of the MPL was not distributed with this
    file, You can obtain one at http://mozilla.org/MPL/2.0/.
    =========================================================================
*/

/*
@header
    sphactor_node -
@discuss
@end
*/

#include "sphactor_classes.h"

//  Structure of our actor

struct _sphactor_node_t {
    zsock_t *pipe;                //  Actor command pipe
    zpoller_t *poller;            //  Socket poller
    bool terminated;              //  Did caller ask us to quit?
    bool verbose;                 //  Verbose logging enabled?
    //  Declare properties
    zsock_t     *pub;             //  Our publisch socket
    zsock_t     *sub;             //  Our subscribe socket
    char        *endpoint;        //  Our endpoint string (based on uuid)
    zuuid_t     *uuid;            //  Our UUID identifier
    char        *name;            //  Our name (defaults to first 6 chars of our uuid)
    zhash_t     *subs;            //  a list of our subscription sockets
    zloop_t     *loop;            //  perhaps we'll use zloop instead of poller
    int64_t     timeout;          //  timeout to wait on polling. Indirect rate for calling the handler
    sphactor_handler_fn *handler; //  the handler to call on events
    void        *handler_args;    //  the arguments to the handler
//    sphactor_shim_t *shim;
};


//  forward decl
zsock_t *
sphactor_node_require_transport(sphactor_node_t *self, const char *dest);

//  --------------------------------------------------------------------------
//  Create a new sphactor_node instance

static sphactor_node_t *
sphactor_node_new (zsock_t *pipe, void *args)
{
    sphactor_node_t *self = (sphactor_node_t *) zmalloc (sizeof (sphactor_node_t));
    assert (self);

    sphactor_shim_t *shim = (sphactor_shim_t *)args;
    assert( shim );
    self->handler = shim->handler;
    self->handler_args = shim->args;
    self->uuid = shim->uuid;
    self->name = shim->name;
    self->timeout = -1;

    if ( self->uuid == NULL)
    {
        self->uuid = zuuid_new ();
    }
    //  Default name for node is first 6 characters of UUID:
    //  the shorter string is more readable in logs
    if ( self->name == NULL )
    {
        self->name = (char *) zmalloc (7);
        memcpy (self->name, zuuid_str (self->uuid), 6);
    }

    // setup a pub socket
    self->endpoint = (char *)malloc( (10 + strlen(zuuid_str(self->uuid) ) )  * sizeof(char) );
    sprintf( self->endpoint, "inproc://%s", zuuid_str(self->uuid) );
    self->pub = zsock_new( ZMQ_PUB );
    assert(self->pub);
    int rc = zsock_bind( self->pub, "%s", self->endpoint );
    assert( rc == 0);

    self->sub = zsock_new( ZMQ_SUB );
    assert(self->sub);
    // don't filter messages
    zsock_set_subscribe( self->sub, "");

    // create an empty list for our subscriptions
    self->subs = zhash_new();
    assert(self->subs);

    self->pipe = pipe;
    self->terminated = false;
    self->poller = zpoller_new (self->pipe, NULL);
    rc = zpoller_add(self->poller, self->sub);
    assert ( rc == 0 );

    return self;
}


//  --------------------------------------------------------------------------
//  Destroy the sphactor_node instance

static void
sphactor_node_destroy (sphactor_node_t **self_p)
{
    assert (self_p);
    if (*self_p) {
        sphactor_node_t *self = *self_p;

        zpoller_destroy (&self->poller);
        zuuid_destroy(&self->uuid);
        zstr_free(&self->name);
        zstr_free(&self->endpoint);
        zsock_destroy(&self->pub);
        zsock_destroy(&self->sub);
        // iterate subs list and destroy
        zsock_t *itr = zhash_first( self->subs );
        while (itr)
        {
            zsock_destroy( &itr );
            itr = zhash_next( self->subs );
        }
        zhash_destroy(&self->subs);

        //  Free object itself
        free (self);
        *self_p = NULL;
    }
}


//  Start this actor. Return a value greater or equal to zero if initialization
//  was successful. Otherwise -1.

static int
sphactor_node_start (sphactor_node_t *self)
{
    assert (self);

    //  TODO: Add startup actions

    return 0;
}

//  Stop this actor. Return a value greater or equal to zero if stopping
//  was successful. Otherwise -1.

static int
sphactor_node_stop (sphactor_node_t *self)
{
    assert (self);

    //  TODO: Add shutdown actions

    return 0;
}

//  Connect this sphactor_node to another
//  Returns 0 on success -1 on failure

static int
sphactor_node_connect (sphactor_node_t *self, const char *dest)
{
    assert ( self);
    assert ( dest );
    assert( streq(dest, self->endpoint) == 0 );  //  endpoint should not be ours
    int rc = zsock_connect(self->sub, "%s", dest);
    assert(rc == 0);
    return rc;
}


//  Disconnect this sphactor_node from another. Destination is an endpoint string
//  Returns 0 on success -1 on failure

static int
sphactor_node_disconnect (sphactor_node_t *self, char *dest)
{
    assert (self);
    //  request sub socket to disconnect, this will create the socket if it doesn't exist
    zsock_t *sub = sphactor_node_require_transport (self, dest);
    assert ( sub );
    int rc = zsock_disconnect (sub, "%s", dest);
    assert ( rc == 0 );
    return 0;
}

//  Here we handle incoming message from the node

static void
sphactor_node_recv_api (sphactor_node_t *self)
{
    //  Get the whole message of the pipe in one go
    zmsg_t *request = zmsg_recv (self->pipe);
    if (!request)
       return;        //  Interrupted

    char *command = zmsg_popstr (request);
    if (self->verbose ) zsys_info("command: %s", command);
    if (streq (command, "START"))
        sphactor_node_start (self);
    else
    if (streq (command, "STOP"))
        sphactor_node_stop (self);
    else
    if (streq (command, "CONNECT"))
    {
        char *dest = zmsg_popstr (request);
        int rc = sphactor_node_connect (self, dest);
        assert( rc == 0 );
        zstr_sendm (self->pipe, "CONNECTED");
        zstr_sendm (self->pipe, dest);
        zstr_sendf (self->pipe, "%i", rc);
        zstr_free(&dest);
    }
    else
    if (streq (command, "DISCONNECT"))
    {
        char *dest = zmsg_popstr (request);
        int rc = sphactor_node_disconnect (self, dest);
        zstr_sendm (self->pipe, "DISCONNECTED");
        zstr_sendm (self->pipe, dest);
        zstr_sendf (self->pipe, "%i", rc);
        zstr_free(&dest);
    }
    else
    if (streq (command, "UUID"))
    {
        zsock_send(self->pipe, "U", self->uuid);
    }
    else
    if (streq (command, "NAME"))
        zstr_send ( self->pipe, self->name );
    else
    if (streq (command, "ENDPOINT"))
        zstr_send ( self->pipe, self->endpoint );
    else
    if (streq (command, "SEND"))
    {
        if (zmsg_size(request) > 0 )
        {
            zmsg_send(&request, self->pub);
        }
        else
            zstr_send ( self->pub, self->name );
    }
    else
    if (streq (command, "TRIGGER"))     //  trigger the node to run its callback
    {
        sphactor_event_t ev = { NULL, "SOC", self->name, self->uuid };
        zmsg_t *retmsg = self->handler( &ev, self->handler_args);
        if (retmsg)
        {
            //publish it
            zmsg_send(&retmsg, self->pub);
        }
        zmsg_destroy( &retmsg );
    }
    else
    if (streq (command, "SET NAME"))
    {
        self->name = zmsg_popstr(request);
        assert(self->name);
    }
    else
    if (streq (command, "SET VERBOSE"))
        self->verbose = true;
    else
    if (streq (command, "SET TIMEOUT"))
    {
        char *rate =  zmsg_popstr(request);
        //  rate is per second, timeout is in ms
<<<<<<< HEAD
        self->timeout = 1000./(float) atof(rate);
        zstr_free(&rate);
=======
        self->timeout = (int64_t) atol(rate);
>>>>>>> a0a75b26
    }
    else
    if (streq (command, "TIMEOUT"))
        zstr_sendf(self->pipe, "%i", self->timeout);
    else
    if (streq (command, "$TERM"))
        //  The $TERM command is send by zactor_destroy() method
        self->terminated = true;
    else {
        zsys_error ("invalid command '%s'", command);
        assert (false);
    }
    zstr_free (&command);
    zmsg_destroy (&request);
}

//  Based on the given endpoint return a relevant socket. If no socket available
//  it will create a new one for the transport.
//  Returns the socket or NULL if failed
zsock_t *
sphactor_node_require_transport(sphactor_node_t *self, const char *dest)
{
    // determine transport medium (split on ://)
    /* somehow this doesn't work
    const char delim[3] = "://";
    char *transport, *orig;
    orig = strdup(dest);
    transport = strtok( orig, delim);
    assert( transport );
    zsock_t *sub = (zsock_t *)zhash_lookup(self->subs, transport);
    if ( sub == NULL )
    {
        // create new socket for transport
        if (self->verbose) zsys_info("Creating new sub socket for %s transport", transport);
        sub = zsock_new_sub(dest, NULL);
        assert( sub );
        int rc = zhash_insert(self->subs, transport, sub);
        assert( rc == 0);
    }

    //zstr_free(&transport);
    zstr_free(&orig);
    */
    return self->sub;
}

//  a producer and consumer method for testing the sphactor.

static zmsg_t *
sph_actor_producer(sphactor_event_t *ev, void *args)
{
    if ( ev->msg == NULL ) return NULL;
    static int count = 0;
    if ( ev == NULL )
    {
        zmsg_t *msg = zmsg_new();
        zmsg_addstr(msg, "PING");
        zmsg_addstrf(msg, "%d", count+=1);
        zsys_info("producer sent PING %d", count );
        return msg;
    }
    assert( ev->msg );
    if ( zmsg_size(ev->msg) > 0 )
    {
        return ev->msg;
    }
    else
    {
        zmsg_destroy(&ev->msg);
    }
    return NULL;
}

static zmsg_t *
sph_actor_consumer(sphactor_event_t *ev, void *args)
{
    if ( ev->msg == NULL )
    {
        zsys_info("Timed event!");
        return NULL;
    }
    assert( ev->msg );
    char *cmd = zmsg_popstr( ev->msg );
    assert( streq(cmd, "PING") );
    char *count = zmsg_popstr( ev->msg );
    assert( strlen(count) == 1 );
    zsys_info("consumer received %s %s", cmd, count );
    zstr_free(&count);
    zstr_free(&cmd);
    if ( zmsg_size(ev->msg) > 0 )
    {
        return ev->msg;
    }
    else
    {
        zmsg_destroy(&ev->msg);
    }
    return NULL;
}

static zmsg_t *
sph_actor_rate_test(sphactor_event_t *ev, void *args)
{
    assert( ev->msg == NULL );
    return NULL;
}

//  --------------------------------------------------------------------------
//  This is the actor which runs in its own thread.

void
sphactor_node_actor (zsock_t *pipe, void *args)
{
    if ( !args )
    {
        // as a test for now
        sphactor_shim_t consumer = { &sph_actor_consumer, NULL };
        args = (void *)&consumer;
    }
    sphactor_node_t *self = sphactor_node_new (pipe, args);
    if (!self)
        return;          //  Interrupted

    //  Signal actor successfully initiated
    zsock_signal (self->pipe, 0);
    int64_t time_till_next = self->timeout;
    int64_t time_next = zclock_mono() + self->timeout;
    if ( self->timeout == -1)
    {
        time_till_next = -1;
        time_next = INT_MAX;
    }

    while (!self->terminated) {
        //  determine poller timeout
        if ( zclock_mono() > time_next )
        {
            zsys_error("Sphactor_node: %s, is falling behind! Consider decreasing it's rate if this happens often", self->name);
            time_till_next = 0;
        }
        else
        {
            time_till_next = time_next - zclock_mono();
        }
        zsock_t *which = (zsock_t *) zpoller_wait (self->poller, (int)time_till_next );
        if (self->timeout > 0 ) time_next = zclock_mono() + self->timeout;
        if (which == self->pipe)
        {
            sphactor_node_recv_api (self);
            //  api can change the timeout!
            if (self->timeout > 0 ) time_next = zclock_mono() + self->timeout;
        }
        //  if a sub socket then process actor
        else if ( which == self->sub ) {
            zmsg_t *msg = zmsg_recv(which);
            if (!msg)
            {
                break; //  interrupted
            }
            // TODO: think this through
            sphactor_event_t ev = { msg, "SOC", self->name, zuuid_str(self->uuid) };
            zmsg_t *retmsg = self->handler(&ev, self->handler_args);
            if (retmsg)
            {
                // publish the msg
                zmsg_send(&retmsg, self->pub);
                
                // delete message if we have no connections (otherwise it leaks)
                if ( zsock_endpoint(self->pub) == NULL ) {
                    //TODO: figure out if this destroys individual frames as well...
                    zmsg_destroy(&retmsg);
                }
            }
        }
        else if ( which == NULL ) {
            sphactor_event_t ev = { NULL, "SOC", self->name, zuuid_str(self->uuid) };
            zmsg_t *retmsg = self->handler(&ev, self->handler_args);
            if (retmsg)
            {
                // publish the msg
                zmsg_send(&retmsg, self->pub);
                
                // delete message if we have no connections (otherwise it leaks)
                if ( zsock_endpoint(self->pub) == NULL ) {
                    zmsg_destroy(&retmsg);
                }
            }
        }
        else if ( which == NULL )
        {
            //  timed events don't carry a message instead NULL is passed
            sphactor_event_t ev = { NULL, "SOC", self->name, zuuid_str(self->uuid) };
            zmsg_t *retmsg = self->handler(&ev, self->handler_args);
            if (retmsg)
            {
                // publish the msg
                zmsg_send(&retmsg, self->pub);
            }
        }
        else {
            zsock_t *sub = zhash_first( self->subs );
            while ( sub )
            {
                if ( which == sub )
                {
                    //  run the actor's handle
                    //self->handler
                    break;
                }
            }
        }
    }
    sphactor_node_destroy (&self);
}

//  --------------------------------------------------------------------------
//  Self test of this actor.

// If your selftest reads SCMed fixture data, please keep it in
// src/selftest-ro; if your test creates filesystem objects, please
// do so under src/selftest-rw.
// The following pattern is suggested for C selftest code:
//    char *filename = NULL;
//    filename = zsys_sprintf ("%s/%s", SELFTEST_DIR_RO, "mytemplate.file");
//    assert (filename);
//    ... use the "filename" for I/O ...
//    zstr_free (&filename);
// This way the same "filename" variable can be reused for many subtests.
#define SELFTEST_DIR_RO "src/selftest-ro"
#define SELFTEST_DIR_RW "src/selftest-rw"


void
sphactor_node_test (bool verbose)
{
    printf (" * sphactor_node: ");
    //  @selftest
    //  Simple create/destroy test
    sphactor_shim_t consumer = { &sph_actor_consumer, NULL };
    zactor_t *sphactor_node = zactor_new (sphactor_node_actor, &consumer);
    assert (sphactor_node);
    // acquire the uuid
    zstr_send(sphactor_node, "UUID");
    zuuid_t *uuid = zuuid_new();
    int rc = zsock_recv( sphactor_node, "U", &uuid );
    assert ( rc==0 );
    assert ( uuid );

    // acquire the name
    zstr_send(sphactor_node, "NAME");
    char *name = zstr_recv(sphactor_node);
    // test if the name matches the first 6 chars
    char *name2 = (char *) zmalloc (7);
    memcpy (name2, zuuid_str(uuid), 6);
    assert( streq ( name, name2 ));
    zstr_free(&name);

    // set the name and acquire it
    zstr_sendm(sphactor_node, "SET NAME");
    zstr_send(sphactor_node, "testname");
    zstr_send(sphactor_node, "NAME");
    char *testname = zstr_recv(sphactor_node);
    assert( streq ( testname, "testname" ));

    // acquire the endpoint
    zstr_send(sphactor_node, "ENDPOINT");
    char *endpoint = zstr_recv(sphactor_node);

    // send something through the pub socket  and receive it
    // the SEND command returns the name of the node
    zsock_t *sub = zsock_new_sub(endpoint, "");
    assert(sub);
    zstr_send(sphactor_node, "SEND");
    char *name3 = zstr_recv(sub);
    assert( streq ( testname, name3 ));
    zstr_free(&endpoint);
    zstr_free(&testname);
    zstr_free(&name3);

    //  send a ping to the consumer
    zsock_t *pub = zsock_new_pub("inproc://bla");
    assert( pub);
    zstr_sendm(sphactor_node, "CONNECT");
    zstr_send(sphactor_node, "inproc://bla");
    zclock_sleep(10);
    zstr_sendm(pub, "PING");
    zstr_send(pub, "1");
    zclock_sleep(10);   //  prevent destroy before ping being handled

    // create a producer actor
    sphactor_shim_t producer = { &sph_actor_producer, NULL };
    zactor_t *sphactor_producer = zactor_new (sphactor_node_actor, &producer);
    assert (sphactor_producer);
    // get endpoint of producer
    zstr_send(sphactor_producer, "ENDPOINT");
    char *prod_endpoint = zstr_recv(sphactor_producer);
    // connect producer to consumer
    zstr_sendm(sphactor_node, "CONNECT");
    zstr_send(sphactor_node, prod_endpoint);
    char *msg1 = zstr_recv(sphactor_node);
    char *msg2 = zstr_recv(sphactor_node);
    char *msg3 = zstr_recv(sphactor_node);
    zsys_info("%s %s %s", msg1, msg2, msg3);
    zstr_send(sphactor_producer, "TRIGGER");
    zclock_sleep(10);   //  prevent destroy before ping being handled
    zstr_free(&msg1);
    zstr_free(&msg2);
    zstr_free(&msg3);
    zstr_free(&prod_endpoint);

    zsock_destroy(&sub);
    zsock_destroy(&pub);
    zuuid_destroy(&uuid);
    zstr_free(&name2);
    zactor_destroy (&sphactor_node);
    zactor_destroy (&sphactor_producer);

    // timeout test
    sphactor_shim_t rate_tester = { &sph_actor_rate_test, NULL, NULL, NULL };
    zactor_t *sphactor_rate_tester = zactor_new (sphactor_node_actor, &rate_tester);
    assert(sphactor_rate_tester);
    int64_t start = zclock_mono();
    zstr_send(sphactor_rate_tester, "TIMEOUT");
    char *ret = zstr_recv(sphactor_rate_tester);
    assert( streq( ret, "-1") );
    zstr_sendm(sphactor_rate_tester, "SET TIMEOUT");
    zstr_send(sphactor_rate_tester, "16");
    zstr_send(sphactor_rate_tester, "TIMEOUT");
    ret = zstr_recv(sphactor_rate_tester);
    assert( streq( ret, "16") );
    zstr_free(&ret);
    zclock_sleep(1000/60);
    zactor_destroy (&sphactor_rate_tester);
    //  @end

    printf ("OK\n");
}<|MERGE_RESOLUTION|>--- conflicted
+++ resolved
@@ -276,12 +276,8 @@
     {
         char *rate =  zmsg_popstr(request);
         //  rate is per second, timeout is in ms
-<<<<<<< HEAD
-        self->timeout = 1000./(float) atof(rate);
+        self->timeout = (int64_t) atol(rate);
         zstr_free(&rate);
-=======
-        self->timeout = (int64_t) atol(rate);
->>>>>>> a0a75b26
     }
     else
     if (streq (command, "TIMEOUT"))
